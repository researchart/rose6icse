--- conflicted
+++ resolved
@@ -1,75 +1,66 @@
-# Artifact Evaluation
-
-This is the artifact, including the source code and dataset, for the ICSE 2020 Technical Track paper: "Understanding the Automated Parameter Optimization on Transfer Learning for Cross-Project Defect Prediction: An Empirical Study". A pre-print of this paper is available at Accepted Paper https://github.com/COLA-Laboratory/icse2020/blob/master/icse2020-paper1711.pdf.
-
-## Background
-Data-driven defect prediction has become increasingly important in software engineering process. Since it is not uncommon that data from a software project is insufficient for training a reliable defect prediction model, transfer learning that borrows data/konwledge from other projects to facilitate the model building at the current project, namely Cross-Project Defect Prediction (CPDP), is naturally plausible. Most CPDP techniques involve two major steps, i.e., transfer learning and classification, each of which has at least one parameter to be tuned to achieve their optimal performance. This practice fits well with the purpose of automated parameters optimization. However, there is a lack of thorough understanding about what are the impacts of automated parameters optimization on various CPDP techniques.
-
-Bearing this consideration in mind, this paper presents the first empirical study that looks into such impacts on 62 CPDP techniques, 13 of which are chosen from the existing CPDP literature while the other 49 ones have not been explored before. We build defect prediction models over 20 real-world software projects that are of different scales and characteristics.
-
-Our major finds are:
-- Automated parameter optimization substantially improves the defect prediction performance of 77% CPDP techniques with a manageable computational cost. Thus more efforts on this aspect are required in future CPDP studies.
-- Transfer learning is of ultimate importance in CPDP. Given a tight computational budget, it is more cost-effective to focus on optimizing the parameter configuration of transfer learning algorithms
-- The research on CPDP is far from mature where it is ‘not difficult’ to find a better alternative by making a combination of existing transfer learning and classifica- tion techniques.
-
-## Hyperopt for automated parameter optimisation
-
-Hyperopt is a Python library that provides algorithms and software infrastructure to optimise hyperparameters of machine learning algorithms. In this project, we use Hyperopt as the optimiser (its basic optimisation driver is hyperopt.fmin) to optimise the parameter configurations of the CPDP techniques. The architecture of our automated parameter optimisation on CPDP model by using Hyperopt is as follows.
-
-![](framework.png)
-
-## Investigated datasets
-
-+ AEEEM
-+ JURECZKO (12 selected projects)
-+ ReLink
-
-## Installation
-
-- `Python==3.6` 
-- Install thrid-party packages (In `Anacaonda` environment)
-  - `pip install hyperopt`
-  - `pip install scikit-learn==0.20.4`
-  - `pip install iteration_utilities`
-  - `conda install tqdm`
-  - `pip install imbalanced-learn==0.4  `
-  - `pip install func_timeout`
-
-## A quick start to run experiments
-
-> Please follow `INSTALL.md` before starting to run the code.
-
-+ Run `code\optADPT.py` to evaluate the impact of parameter optimization on the transfer learning in CPDP.
-+ Run `code\optCLF.py` to evaluate the impact of parameter optimization on the classifier in CPDP.
-+ Run `code\optALL.py` to evaluate the impact of parameter optimization on both transfer learning and classifier in CPDP simultaneously.
-+ Run `code\optSEQ.py` to evaluate the impact of parameter optimization in a sequential manner, i.e., optimising the parameters of transfer learning before those of the classifier.
-
-## Further developments
-
-> If you want to investigate more combinations (transfer learning algorithms + classification algorithms), please modify the following parts of code.
-
-1. Add new transfer learning algorithms into `code\Algorithms\domainAdaptation.py`
-2. Add new classification algorithms into `code\Algorithms\Classifier.py`
-3. Modify the call format in `code\Alogrithms\Framework.py`
-
-## Contact
-
-<<<<<<< HEAD
-If you meet any problems, please feel free to contact us.
-+ Ke Li (k.li@exeter.ac.uk)
-+ Zilin Xiang (zilin.xiang@hotmail.com)
-+ Tao Chen (t.t.chen@lboro.ac.uk)
-
-=======
-Code can be found from: https://github.com/COLA-Laboratory/icse2020
-
-If you meet any problems, please feel free to contact us. (From `CONTACT.md`, you can get our e-mails.)
-
-- Ke Li
-  - E-mail: k.li@exeter.ac.uk | keli.genius@gmail.com
-  - Github ID: JerryI00
-- Zilin Xiang
-  - E-mail: zilin.xiang@hotmail.com
-  - Github ID: ZilinXiang
-
->>>>>>> cab16956
+# Artifact Evaluation
+
+This is the artifact, including the source code and dataset, for the ICSE 2020 Technical Track paper: "Understanding the Automated Parameter Optimization on Transfer Learning for Cross-Project Defect Prediction: An Empirical Study". A pre-print of this paper is available at Accepted Paper https://github.com/COLA-Laboratory/icse2020/blob/master/icse2020-paper1711.pdf.
+
+## Background
+Data-driven defect prediction has become increasingly important in software engineering process. Since it is not uncommon that data from a software project is insufficient for training a reliable defect prediction model, transfer learning that borrows data/konwledge from other projects to facilitate the model building at the current project, namely Cross-Project Defect Prediction (CPDP), is naturally plausible. Most CPDP techniques involve two major steps, i.e., transfer learning and classification, each of which has at least one parameter to be tuned to achieve their optimal performance. This practice fits well with the purpose of automated parameters optimization. However, there is a lack of thorough understanding about what are the impacts of automated parameters optimization on various CPDP techniques.
+
+Bearing this consideration in mind, this paper presents the first empirical study that looks into such impacts on 62 CPDP techniques, 13 of which are chosen from the existing CPDP literature while the other 49 ones have not been explored before. We build defect prediction models over 20 real-world software projects that are of different scales and characteristics.
+
+Our major finds are:
+- Automated parameter optimization substantially improves the defect prediction performance of 77% CPDP techniques with a manageable computational cost. Thus more efforts on this aspect are required in future CPDP studies.
+- Transfer learning is of ultimate importance in CPDP. Given a tight computational budget, it is more cost-effective to focus on optimizing the parameter configuration of transfer learning algorithms
+- The research on CPDP is far from mature where it is ‘not difficult’ to find a better alternative by making a combination of existing transfer learning and classifica- tion techniques.
+
+## Hyperopt for automated parameter optimisation
+
+Hyperopt is a Python library that provides algorithms and software infrastructure to optimise hyperparameters of machine learning algorithms. In this project, we use Hyperopt as the optimiser (its basic optimisation driver is hyperopt.fmin) to optimise the parameter configurations of the CPDP techniques. The architecture of our automated parameter optimisation on CPDP model by using Hyperopt is as follows.
+
+![](framework.png)
+
+## Investigated datasets
+
++ AEEEM
++ JURECZKO (12 selected projects)
++ ReLink
+
+## Installation
+
+- `Python==3.6` 
+- Install thrid-party packages (In `Anacaonda` environment)
+  - `pip install hyperopt`
+  - `pip install scikit-learn==0.20.4`
+  - `pip install iteration_utilities`
+  - `conda install tqdm`
+  - `pip install imbalanced-learn==0.4  `
+  - `pip install func_timeout`
+
+## A quick start to run experiments
+
+> Please follow `INSTALL.md` before starting to run the code.
+
++ Run `code\optADPT.py` to evaluate the impact of parameter optimization on the transfer learning in CPDP.
++ Run `code\optCLF.py` to evaluate the impact of parameter optimization on the classifier in CPDP.
++ Run `code\optALL.py` to evaluate the impact of parameter optimization on both transfer learning and classifier in CPDP simultaneously.
++ Run `code\optSEQ.py` to evaluate the impact of parameter optimization in a sequential manner, i.e., optimising the parameters of transfer learning before those of the classifier.
+
+## Further developments
+
+> If you want to investigate more combinations (transfer learning algorithms + classification algorithms), please modify the following parts of code.
+
+1. Add new transfer learning algorithms into `code\Algorithms\domainAdaptation.py`
+2. Add new classification algorithms into `code\Algorithms\Classifier.py`
+3. Modify the call format in `code\Alogrithms\Framework.py`
+
+## Contact
+
+Code can be found from: https://github.com/COLA-Laboratory/icse2020
+
+If you meet any problems, please feel free to contact us. (From `CONTACT.md`, you can get our e-mails.)
+
+- Ke Li
+  - E-mail: k.li@exeter.ac.uk | keli.genius@gmail.com
+  - Github ID: JerryI00
+- Zilin Xiang
+  - E-mail: zilin.xiang@hotmail.com
+  - Github ID: ZilinXiang